// Copyright 2013 The Prometheus Authors
// Licensed under the Apache License, Version 2.0 (the "License");
// you may not use this file except in compliance with the License.
// You may obtain a copy of the License at
//
// http://www.apache.org/licenses/LICENSE-2.0
//
// Unless required by applicable law or agreed to in writing, software
// distributed under the License is distributed on an "AS IS" BASIS,
// WITHOUT WARRANTIES OR CONDITIONS OF ANY KIND, either express or implied.
// See the License for the specific language governing permissions and
// limitations under the License.

package web

import (
	"bytes"
	"encoding/json"
	"fmt"
	"io"
	"io/ioutil"
	"net"
	"net/http"
	"net/http/pprof"
	"net/url"
	"os"
	"path"
	"path/filepath"
	"sort"
	"strings"
	"sync"
	"sync/atomic"
	"time"

	"google.golang.org/grpc"

	pprof_runtime "runtime/pprof"
	template_text "text/template"

	"github.com/cockroachdb/cmux"
	"github.com/opentracing-contrib/go-stdlib/nethttp"
	"github.com/opentracing/opentracing-go"
	"github.com/prometheus/client_golang/prometheus"
	"github.com/prometheus/common/log"
	"github.com/prometheus/common/model"
	"github.com/prometheus/common/route"
	"github.com/prometheus/prometheus/storage"
	ptsdb "github.com/prometheus/prometheus/storage/tsdb"
	"github.com/prometheus/tsdb"
	"golang.org/x/net/context"
	"golang.org/x/net/netutil"

	"github.com/prometheus/prometheus/config"
	"github.com/prometheus/prometheus/notifier"
	"github.com/prometheus/prometheus/pkg/labels"
	"github.com/prometheus/prometheus/promql"
	"github.com/prometheus/prometheus/retrieval"
	"github.com/prometheus/prometheus/rules"
	"github.com/prometheus/prometheus/template"
	"github.com/prometheus/prometheus/util/httputil"
	api_v1 "github.com/prometheus/prometheus/web/api/v1"
	api_v2 "github.com/prometheus/prometheus/web/api/v2"
	"github.com/prometheus/prometheus/web/ui"
)

var localhostRepresentations = []string{"127.0.0.1", "localhost"}

// Handler serves various HTTP endpoints of the Prometheus server
type Handler struct {
	targetManager *retrieval.TargetManager
	ruleManager   *rules.Manager
	queryEngine   *promql.Engine
	context       context.Context
	tsdb          *tsdb.DB
	storage       storage.Storage
	notifier      *notifier.Notifier

	apiV1 *api_v1.API

<<<<<<< HEAD
	router       *route.Router
	quitCh       chan struct{}
	reloadCh     chan chan error
	options      *Options
	configString string
	versionInfo  *PrometheusVersion
	birth        time.Time
	cwd          string
	flagsMap     map[string]string

	externalLabels model.LabelSet
	mtx            sync.RWMutex
	now            func() model.Time
=======
	router      *route.Router
	listenErrCh chan error
	quitCh      chan struct{}
	reloadCh    chan chan error
	options     *Options
	config      *config.Config
	versionInfo *PrometheusVersion
	birth       time.Time
	cwd         string
	flagsMap    map[string]string

	mtx sync.RWMutex
	now func() model.Time
>>>>>>> 29fff1ec

	ready uint32 // ready is uint32 rather than boolean to be able to use atomic functions.
}

// ApplyConfig updates the config field of the Handler struct
func (h *Handler) ApplyConfig(conf *config.Config) error {
	h.mtx.Lock()
	defer h.mtx.Unlock()

	h.config = conf

	return nil
}

// PrometheusVersion contains build information about Prometheus.
type PrometheusVersion struct {
	Version   string `json:"version"`
	Revision  string `json:"revision"`
	Branch    string `json:"branch"`
	BuildUser string `json:"buildUser"`
	BuildDate string `json:"buildDate"`
	GoVersion string `json:"goVersion"`
}

// Options for the web Handler.
type Options struct {
	Context       context.Context
	Storage       *tsdb.DB
	QueryEngine   *promql.Engine
	TargetManager *retrieval.TargetManager
	RuleManager   *rules.Manager
	Notifier      *notifier.Notifier
	Version       *PrometheusVersion
	Flags         map[string]string

	ListenAddress        string
	ReadTimeout          time.Duration
	MaxConnections       int
	ExternalURL          *url.URL
	RoutePrefix          string
	MetricsPath          string
	UseLocalAssets       bool
	UserAssetsPath       string
	ConsoleTemplatesPath string
	ConsoleLibrariesPath string
	EnableLifecycle      bool
	EnableAdminAPI       bool
}

// New initializes a new web Handler.
func New(o *Options) *Handler {
	router := route.New()
	cwd, err := os.Getwd()

	if err != nil {
		cwd = "<error retrieving current working directory>"
	}

	h := &Handler{
		router:      router,
		quitCh:      make(chan struct{}),
		reloadCh:    make(chan chan error),
		options:     o,
		versionInfo: o.Version,
		birth:       time.Now(),
		cwd:         cwd,
		flagsMap:    o.Flags,

		context:       o.Context,
		targetManager: o.TargetManager,
		ruleManager:   o.RuleManager,
		queryEngine:   o.QueryEngine,
		tsdb:          o.Storage,
		storage:       ptsdb.Adapter(o.Storage),
		notifier:      o.Notifier,

<<<<<<< HEAD
		now:   model.Now,
		ready: 0,
	}

	h.apiV1 = api_v1.NewAPI(h.queryEngine, h.storage, h.targetManager, h.notifier)
=======
		now: model.Now,

		ready: 0,
	}

	h.apiV1 = api_v1.NewAPI(
		o.QueryEngine,
		o.Storage,
		o.TargetManager,
		o.Notifier,
		func() config.Config {
			h.mtx.RLock()
			defer h.mtx.RUnlock()
			return *h.config
		},
	)
>>>>>>> 29fff1ec

	if o.RoutePrefix != "/" {
		// If the prefix is missing for the root path, prepend it.
		router.Get("/", func(w http.ResponseWriter, r *http.Request) {
			http.Redirect(w, r, o.RoutePrefix, http.StatusFound)
		})
		router = router.WithPrefix(o.RoutePrefix)
	}

	instrh := prometheus.InstrumentHandler
	instrf := prometheus.InstrumentHandlerFunc
	readyf := h.testReady

	router.Get("/", func(w http.ResponseWriter, r *http.Request) {
		http.Redirect(w, r, path.Join(o.ExternalURL.Path, "/graph"), http.StatusFound)
	})

	router.Get("/alerts", readyf(instrf("alerts", h.alerts)))
	router.Get("/graph", readyf(instrf("graph", h.graph)))
	router.Get("/status", readyf(instrf("status", h.status)))
	router.Get("/flags", readyf(instrf("flags", h.flags)))
	router.Get("/config", readyf(instrf("config", h.serveConfig)))
	router.Get("/rules", readyf(instrf("rules", h.rules)))
	router.Get("/targets", readyf(instrf("targets", h.targets)))
	router.Get("/version", readyf(instrf("version", h.version)))

	router.Get("/heap", readyf(instrf("heap", dumpHeap)))

	router.Get("/metrics", prometheus.Handler().ServeHTTP)

	router.Get("/federate", readyf(instrh("federate", httputil.CompressionHandler{
		Handler: http.HandlerFunc(h.federation),
	})))

	router.Get("/consoles/*filepath", readyf(instrf("consoles", h.consoles)))

	router.Get("/static/*filepath", readyf(instrf("static", serveStaticAsset)))

	if o.UserAssetsPath != "" {
		router.Get("/user/*filepath", readyf(instrf("user", route.FileServe(o.UserAssetsPath))))
	}

	if o.EnableLifecycle {
		router.Post("/-/quit", h.quit)
		router.Post("/-/reload", h.reload)
	} else {
		router.Post("/-/quit", readyf(func(w http.ResponseWriter, _ *http.Request) {
			w.WriteHeader(http.StatusForbidden)
			w.Write([]byte("Lifecycle APIs are not enabled"))
		}))
		router.Post("/-/reload", readyf(func(w http.ResponseWriter, _ *http.Request) {
			w.WriteHeader(http.StatusForbidden)
			w.Write([]byte("Lifecycle APIs are not enabled"))
		}))
	}
	router.Get("/-/quit", func(w http.ResponseWriter, _ *http.Request) {
		w.WriteHeader(http.StatusMethodNotAllowed)
		w.Write([]byte("Only POST requests allowed"))
	})
	router.Get("/-/reload", func(w http.ResponseWriter, _ *http.Request) {
		w.WriteHeader(http.StatusMethodNotAllowed)
		w.Write([]byte("Only POST requests allowed"))
	})

	router.Get("/debug/*subpath", readyf(serveDebug))
	router.Post("/debug/*subpath", readyf(serveDebug))

	router.Get("/-/healthy", func(w http.ResponseWriter, r *http.Request) {
		w.WriteHeader(http.StatusOK)
		fmt.Fprintf(w, "Prometheus is Healthy.\n")
	})
	router.Get("/-/ready", readyf(func(w http.ResponseWriter, r *http.Request) {
		w.WriteHeader(http.StatusOK)
		fmt.Fprintf(w, "Prometheus is Ready.\n")
	}))

	return h
}

<<<<<<< HEAD
var corsHeaders = map[string]string{
	"Access-Control-Allow-Headers":  "Accept, Authorization, Content-Type, Origin",
	"Access-Control-Allow-Methods":  "GET, OPTIONS",
	"Access-Control-Allow-Origin":   "*",
	"Access-Control-Expose-Headers": "Date",
}

// Enables cross-site script calls.
func setCORS(w http.ResponseWriter) {
	for h, v := range corsHeaders {
		w.Header().Set(h, v)
=======
func serveDebug(w http.ResponseWriter, req *http.Request) {
	ctx := req.Context()
	subpath := route.Param(ctx, "subpath")

	// Based off paths from init() in golang.org/src/net/http/pprof/pprof.go
	if subpath == "/pprof/" {
		pprof.Index(w, req)
	} else if subpath == "/pprof/cmdline" {
		pprof.Cmdline(w, req)
	} else if subpath == "/pprof/profile" {
		pprof.Profile(w, req)
	} else if subpath == "/pprof/symbol" {
		pprof.Symbol(w, req)
	} else if subpath == "/pprof/trace" {
		pprof.Trace(w, req)
	} else {
		http.NotFound(w, req)
>>>>>>> 29fff1ec
	}
}

func serveStaticAsset(w http.ResponseWriter, req *http.Request) {
	fp := route.Param(req.Context(), "filepath")
	fp = filepath.Join("web/ui/static", fp)

	info, err := ui.AssetInfo(fp)
	if err != nil {
		log.With("file", fp).Warn("Could not get file info: ", err)
		w.WriteHeader(http.StatusNotFound)
		return
	}
	file, err := ui.Asset(fp)
	if err != nil {
		if err != io.EOF {
			log.With("file", fp).Warn("Could not get file: ", err)
		}
		w.WriteHeader(http.StatusNotFound)
		return
	}

	http.ServeContent(w, req, info.Name(), info.ModTime(), bytes.NewReader(file))
}

// Ready sets Handler to be ready.
func (h *Handler) Ready() {
	atomic.StoreUint32(&h.ready, 1)
}

// Verifies whether the server is ready or not.
func (h *Handler) isReady() bool {
	ready := atomic.LoadUint32(&h.ready)
	if ready == 0 {
		return false
	}
	return true
}

// Checks if server is ready, calls f if it is, returns 503 if it is not.
func (h *Handler) testReady(f http.HandlerFunc) http.HandlerFunc {
	return func(w http.ResponseWriter, r *http.Request) {
		if h.isReady() {
			f(w, r)
		} else {
			w.WriteHeader(http.StatusServiceUnavailable)
			fmt.Fprintf(w, "Service Unavailable")
		}
	}
}

// Quit returns the receive-only quit channel.
func (h *Handler) Quit() <-chan struct{} {
	return h.quitCh
}

// Reload returns the receive-only channel that signals configuration reload requests.
func (h *Handler) Reload() <-chan chan error {
	return h.reloadCh
}

// Run serves the HTTP endpoints.
func (h *Handler) Run(ctx context.Context) error {
	log.Infof("Listening on %s", h.options.ListenAddress)

	l, err := net.Listen("tcp", h.options.ListenAddress)
	if err != nil {
		return err
	}
	l = netutil.LimitListener(l, h.options.MaxConnections)

	var (
		m       = cmux.New(l)
		grpcl   = m.Match(cmux.HTTP2HeaderField("content-type", "application/grpc"))
		httpl   = m.Match(cmux.HTTP1Fast())
		grpcSrv = grpc.NewServer()
	)
	av2 := api_v2.New(
		time.Now,
		h.options.Storage,
		h.options.QueryEngine,
		func(mint, maxt int64) storage.Querier {
			q, err := ptsdb.Adapter(h.options.Storage).Querier(mint, maxt)
			if err != nil {
				panic(err)
			}
			return q
		},
		func() []*retrieval.Target {
			return h.options.TargetManager.Targets()
		},
		func() []*url.URL {
			return h.options.Notifier.Alertmanagers()
		},
		h.options.EnableAdminAPI,
	)
	av2.RegisterGRPC(grpcSrv)

	hh, err := av2.HTTPHandler(grpcl.Addr().String())
	if err != nil {
		return err
	}

	operationName := nethttp.OperationNameFunc(func(r *http.Request) string {
		return fmt.Sprintf("%s %s", r.Method, r.URL.Path)
	})
	mux := http.NewServeMux()
	mux.Handle("/", h.router)

	av1 := route.New()
	h.apiV1.Register(av1)
	mux.Handle("/api/v1/", http.StripPrefix("/api/v1", av1))

	mux.Handle("/api/", http.StripPrefix("/api",
		http.HandlerFunc(func(w http.ResponseWriter, r *http.Request) {
			setCORS(w)
			hh.ServeHTTP(w, r)
		}),
	))

	httpSrv := &http.Server{
		Handler:     nethttp.Middleware(opentracing.GlobalTracer(), mux, operationName),
		ErrorLog:    log.NewErrorLogger(),
		ReadTimeout: h.options.ReadTimeout,
	}

	go func() {
		if err := httpSrv.Serve(httpl); err != nil {
			log.With("err", err).Warnf("error serving HTTP")
		}
	}()
	go func() {
		if err := grpcSrv.Serve(grpcl); err != nil {
			log.With("err", err).Warnf("error serving HTTP")
		}
	}()

	return m.Serve()
}

func (h *Handler) alerts(w http.ResponseWriter, r *http.Request) {
	alerts := h.ruleManager.AlertingRules()
	alertsSorter := byAlertStateAndNameSorter{alerts: alerts}
	sort.Sort(alertsSorter)

	alertStatus := AlertStatus{
		AlertingRules: alertsSorter.alerts,
		AlertStateToRowClass: map[rules.AlertState]string{
			rules.StateInactive: "success",
			rules.StatePending:  "warning",
			rules.StateFiring:   "danger",
		},
	}
	h.executeTemplate(w, "alerts.html", alertStatus)
}

func (h *Handler) consoles(w http.ResponseWriter, r *http.Request) {
	ctx := r.Context()
	name := route.Param(ctx, "filepath")

	file, err := http.Dir(h.options.ConsoleTemplatesPath).Open(name)
	if err != nil {
		http.Error(w, err.Error(), http.StatusNotFound)
		return
	}
	text, err := ioutil.ReadAll(file)
	if err != nil {
		http.Error(w, err.Error(), http.StatusInternalServerError)
		return
	}

	// Provide URL parameters as a map for easy use. Advanced users may have need for
	// parameters beyond the first, so provide RawParams.
	rawParams, err := url.ParseQuery(r.URL.RawQuery)
	if err != nil {
		http.Error(w, err.Error(), http.StatusBadRequest)
		return
	}
	params := map[string]string{}
	for k, v := range rawParams {
		params[k] = v[0]
	}
	data := struct {
		RawParams url.Values
		Params    map[string]string
		Path      string
	}{
		RawParams: rawParams,
		Params:    params,
		Path:      strings.TrimLeft(name, "/"),
	}

	tmpl := template.NewTemplateExpander(h.context, string(text), "__console_"+name, data, h.now(), h.queryEngine, h.options.ExternalURL)
	filenames, err := filepath.Glob(h.options.ConsoleLibrariesPath + "/*.lib")
	if err != nil {
		http.Error(w, err.Error(), http.StatusInternalServerError)
		return
	}
	result, err := tmpl.ExpandHTML(filenames)
	if err != nil {
		http.Error(w, err.Error(), http.StatusInternalServerError)
		return
	}
	io.WriteString(w, result)
}

func (h *Handler) graph(w http.ResponseWriter, r *http.Request) {
	h.executeTemplate(w, "graph.html", nil)
}

func (h *Handler) status(w http.ResponseWriter, r *http.Request) {
	h.executeTemplate(w, "status.html", struct {
		Birth         time.Time
		CWD           string
		Version       *PrometheusVersion
		Alertmanagers []*url.URL
	}{
		Birth:         h.birth,
		CWD:           h.cwd,
		Version:       h.versionInfo,
		Alertmanagers: h.notifier.Alertmanagers(),
	})
}

func (h *Handler) flags(w http.ResponseWriter, r *http.Request) {
	h.executeTemplate(w, "flags.html", h.flagsMap)
}

func (h *Handler) serveConfig(w http.ResponseWriter, r *http.Request) {
	h.mtx.RLock()
	defer h.mtx.RUnlock()

	h.executeTemplate(w, "config.html", h.config.String())
}

func (h *Handler) rules(w http.ResponseWriter, r *http.Request) {
	h.executeTemplate(w, "rules.html", h.ruleManager)
}

func (h *Handler) targets(w http.ResponseWriter, r *http.Request) {
	// Bucket targets by job label
	tps := map[string][]*retrieval.Target{}
	for _, t := range h.targetManager.Targets() {
		job := t.Labels().Get(model.JobLabel)
		tps[job] = append(tps[job], t)
	}

	for _, targets := range tps {
		sort.Slice(targets, func(i, j int) bool {
			return targets[i].Labels().Get(labels.InstanceName) < targets[j].Labels().Get(labels.InstanceName)
		})
	}

	h.executeTemplate(w, "targets.html", struct {
		TargetPools map[string][]*retrieval.Target
	}{
		TargetPools: tps,
	})
}

func (h *Handler) version(w http.ResponseWriter, r *http.Request) {
	dec := json.NewEncoder(w)
	if err := dec.Encode(h.versionInfo); err != nil {
		http.Error(w, fmt.Sprintf("error encoding JSON: %s", err), http.StatusInternalServerError)
	}
}

func (h *Handler) quit(w http.ResponseWriter, r *http.Request) {
	fmt.Fprintf(w, "Requesting termination... Goodbye!")
	close(h.quitCh)
}

func (h *Handler) reload(w http.ResponseWriter, r *http.Request) {
	rc := make(chan error)
	h.reloadCh <- rc
	if err := <-rc; err != nil {
		http.Error(w, fmt.Sprintf("failed to reload config: %s", err), http.StatusInternalServerError)
	}
}

func (h *Handler) consolesPath() string {
	if _, err := os.Stat(h.options.ConsoleTemplatesPath + "/index.html"); !os.IsNotExist(err) {
		return h.options.ExternalURL.Path + "/consoles/index.html"
	}
	if h.options.UserAssetsPath != "" {
		if _, err := os.Stat(h.options.UserAssetsPath + "/index.html"); !os.IsNotExist(err) {
			return h.options.ExternalURL.Path + "/user/index.html"
		}
	}
	return ""
}

func tmplFuncs(consolesPath string, opts *Options) template_text.FuncMap {
	return template_text.FuncMap{
		"since": func(t time.Time) time.Duration {
			return time.Since(t) / time.Millisecond * time.Millisecond
		},
		"consolesPath": func() string { return consolesPath },
		"pathPrefix":   func() string { return opts.ExternalURL.Path },
		"buildVersion": func() string { return opts.Version.Revision },
		"stripLabels": func(lset map[string]string, labels ...string) map[string]string {
			for _, ln := range labels {
				delete(lset, ln)
			}
			return lset
		},
		"globalURL": func(u *url.URL) *url.URL {
			host, port, err := net.SplitHostPort(u.Host)
			if err != nil {
				return u
			}
			for _, lhr := range localhostRepresentations {
				if host == lhr {
					_, ownPort, err := net.SplitHostPort(opts.ListenAddress)
					if err != nil {
						return u
					}

					if port == ownPort {
						// Only in the case where the target is on localhost and its port is
						// the same as the one we're listening on, we know for sure that
						// we're monitoring our own process and that we need to change the
						// scheme, hostname, and port to the externally reachable ones as
						// well. We shouldn't need to touch the path at all, since if a
						// path prefix is defined, the path under which we scrape ourselves
						// should already contain the prefix.
						u.Scheme = opts.ExternalURL.Scheme
						u.Host = opts.ExternalURL.Host
					} else {
						// Otherwise, we only know that localhost is not reachable
						// externally, so we replace only the hostname by the one in the
						// external URL. It could be the wrong hostname for the service on
						// this port, but it's still the best possible guess.
						host, _, err := net.SplitHostPort(opts.ExternalURL.Host)
						if err != nil {
							return u
						}
						u.Host = host + ":" + port
					}
					break
				}
			}
			return u
		},
		"numHealthy": func(pool []*retrieval.Target) int {
			alive := len(pool)
			for _, p := range pool {
				if p.Health() != retrieval.HealthGood {
					alive--
				}
			}

			return alive
		},
		"healthToClass": func(th retrieval.TargetHealth) string {
			switch th {
			case retrieval.HealthUnknown:
				return "warning"
			case retrieval.HealthGood:
				return "success"
			default:
				return "danger"
			}
		},
		"alertStateToClass": func(as rules.AlertState) string {
			switch as {
			case rules.StateInactive:
				return "success"
			case rules.StatePending:
				return "warning"
			case rules.StateFiring:
				return "danger"
			default:
				panic("unknown alert state")
			}
		},
	}
}

func (h *Handler) getTemplate(name string) (string, error) {
	baseTmpl, err := ui.Asset("web/ui/templates/_base.html")
	if err != nil {
		return "", fmt.Errorf("error reading base template: %s", err)
	}
	pageTmpl, err := ui.Asset(filepath.Join("web/ui/templates", name))
	if err != nil {
		return "", fmt.Errorf("error reading page template %s: %s", name, err)
	}
	return string(baseTmpl) + string(pageTmpl), nil
}

func (h *Handler) executeTemplate(w http.ResponseWriter, name string, data interface{}) {
	text, err := h.getTemplate(name)
	if err != nil {
		http.Error(w, err.Error(), http.StatusInternalServerError)
	}

	tmpl := template.NewTemplateExpander(h.context, text, name, data, h.now(), h.queryEngine, h.options.ExternalURL)
	tmpl.Funcs(tmplFuncs(h.consolesPath(), h.options))

	result, err := tmpl.ExpandHTML(nil)
	if err != nil {
		http.Error(w, err.Error(), http.StatusInternalServerError)
		return
	}
	io.WriteString(w, result)
}

func dumpHeap(w http.ResponseWriter, r *http.Request) {
	target := fmt.Sprintf("/tmp/%d.heap", time.Now().Unix())
	f, err := os.Create(target)
	if err != nil {
		log.Error("Could not dump heap: ", err)
	}
	fmt.Fprintf(w, "Writing to %s...", target)
	defer f.Close()
	pprof_runtime.WriteHeapProfile(f)
	fmt.Fprintf(w, "Done")
}

// AlertStatus bundles alerting rules and the mapping of alert states to row classes.
type AlertStatus struct {
	AlertingRules        []*rules.AlertingRule
	AlertStateToRowClass map[rules.AlertState]string
}

type byAlertStateAndNameSorter struct {
	alerts []*rules.AlertingRule
}

func (s byAlertStateAndNameSorter) Len() int {
	return len(s.alerts)
}

func (s byAlertStateAndNameSorter) Less(i, j int) bool {
	return s.alerts[i].State() > s.alerts[j].State() ||
		(s.alerts[i].State() == s.alerts[j].State() &&
			s.alerts[i].Name() < s.alerts[j].Name())
}

func (s byAlertStateAndNameSorter) Swap(i, j int) {
	s.alerts[i], s.alerts[j] = s.alerts[j], s.alerts[i]
}<|MERGE_RESOLUTION|>--- conflicted
+++ resolved
@@ -77,11 +77,11 @@
 
 	apiV1 *api_v1.API
 
-<<<<<<< HEAD
 	router       *route.Router
 	quitCh       chan struct{}
 	reloadCh     chan chan error
 	options      *Options
+	config       *config.Config
 	configString string
 	versionInfo  *PrometheusVersion
 	birth        time.Time
@@ -91,21 +91,6 @@
 	externalLabels model.LabelSet
 	mtx            sync.RWMutex
 	now            func() model.Time
-=======
-	router      *route.Router
-	listenErrCh chan error
-	quitCh      chan struct{}
-	reloadCh    chan chan error
-	options     *Options
-	config      *config.Config
-	versionInfo *PrometheusVersion
-	birth       time.Time
-	cwd         string
-	flagsMap    map[string]string
-
-	mtx sync.RWMutex
-	now func() model.Time
->>>>>>> 29fff1ec
 
 	ready uint32 // ready is uint32 rather than boolean to be able to use atomic functions.
 }
@@ -182,30 +167,18 @@
 		storage:       ptsdb.Adapter(o.Storage),
 		notifier:      o.Notifier,
 
-<<<<<<< HEAD
-		now:   model.Now,
+		now: model.Now,
+
 		ready: 0,
 	}
 
-	h.apiV1 = api_v1.NewAPI(h.queryEngine, h.storage, h.targetManager, h.notifier)
-=======
-		now: model.Now,
-
-		ready: 0,
-	}
-
-	h.apiV1 = api_v1.NewAPI(
-		o.QueryEngine,
-		o.Storage,
-		o.TargetManager,
-		o.Notifier,
+	h.apiV1 = api_v1.NewAPI(h.queryEngine, h.storage, h.targetManager, h.notifier,
 		func() config.Config {
 			h.mtx.RLock()
 			defer h.mtx.RUnlock()
 			return *h.config
 		},
 	)
->>>>>>> 29fff1ec
 
 	if o.RoutePrefix != "/" {
 		// If the prefix is missing for the root path, prepend it.
@@ -285,7 +258,6 @@
 	return h
 }
 
-<<<<<<< HEAD
 var corsHeaders = map[string]string{
 	"Access-Control-Allow-Headers":  "Accept, Authorization, Content-Type, Origin",
 	"Access-Control-Allow-Methods":  "GET, OPTIONS",
@@ -297,7 +269,9 @@
 func setCORS(w http.ResponseWriter) {
 	for h, v := range corsHeaders {
 		w.Header().Set(h, v)
-=======
+	}
+}
+
 func serveDebug(w http.ResponseWriter, req *http.Request) {
 	ctx := req.Context()
 	subpath := route.Param(ctx, "subpath")
@@ -315,7 +289,6 @@
 		pprof.Trace(w, req)
 	} else {
 		http.NotFound(w, req)
->>>>>>> 29fff1ec
 	}
 }
 
